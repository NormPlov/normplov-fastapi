import pandas as pd
import uuid
import logging
import json

from datetime import datetime
from sqlalchemy.ext.asyncio import AsyncSession
from sqlalchemy.future import select
from fastapi import HTTPException
from app.models.value_category import ValueCategory
from app.models.career import Career
from app.models.user_response import UserResponse
from app.models.user_assessment_score import UserAssessmentScore
from app.models.assessment_type import AssessmentType
from app.models import UserTest, School, SchoolMajor, CareerMajor, Major, CareerValueCategory, \
    ValueCategoryKeyImprovement
from app.models.dimension import Dimension
from app.schemas.value_assessment import (
    ValueAssessmentResponse,
    ChartData,
    ValueCategoryDetails, MajorData, CareerData,
)
from app.services.test import create_user_test
from ml_models.model_loader import load_feature_score_models, load_target_value_model


logger = logging.getLogger(__name__)

try:
    feature_score_models = load_feature_score_models()
    target_value_model = load_target_value_model()
except RuntimeError as e:
    logger.error(f"Error loading models: {e}")
    raise

expected_features = [
    "Work-Life Balance Score",
    "Financial Stability Score",
    "Creativity and Innovation Score",
    "Helping Others Score",
    "Personal Growth Score",
    "Recognition and Achievement Score",
    "Social Impact Score",
    "Independence and Flexibility Score",
    "Stability and Security Score",
    "Teamwork and Collaboration Score",
    "Leadership and Influence Score",
]


def normalize_scores(scores_df, target_min=1, target_max=10):
    min_score, max_score = scores_df.min().min(), scores_df.max().max()
    logger.debug(f"Normalizing scores with min: {min_score}, max: {max_score}")

    if max_score == min_score:
        return scores_df.applymap(lambda _: (target_min + target_max) / 2)

    return scores_df.applymap(lambda x: target_min + (x - min_score) * (target_max - target_min) / (max_score - min_score))


async def get_assessment_type_id(name: str, db: AsyncSession) -> int:
    stmt = select(AssessmentType.id).where(AssessmentType.name == name)
    result = await db.execute(stmt)
    assessment_type_id = result.scalars().first()
    if not assessment_type_id:
        raise HTTPException(status_code=404, detail=f"Assessment type '{name}' not found.")
    return assessment_type_id


async def process_value_assessment(responses, db: AsyncSession, current_user, test_uuid: str | None = None) -> ValueAssessmentResponse:
    try:
        assessment_type_id = await get_assessment_type_id("Values", db)

        if test_uuid:
            test_query = select(UserTest).where(UserTest.uuid == test_uuid, UserTest.user_id == current_user.id)
            test_result = await db.execute(test_query)
            user_test = test_result.scalars().first()

            if not user_test:
                raise HTTPException(status_code=404, detail="Test not found.")
        else:
            user_test = await create_user_test(db, current_user.id, assessment_type_id)

        input_data = pd.DataFrame([responses])
        feature_scores = {
            feature: model.predict(input_data)[0]
            for feature, model in feature_score_models.items()
        }

        feature_scores_df = pd.DataFrame([feature_scores])
        normalized_feature_scores = normalize_scores(feature_scores_df)
        total_score = normalized_feature_scores.iloc[0].sum()

        chart_data = []
        value_details = []
        key_improvements = []
<<<<<<< HEAD
        career_recommendations = []
=======
>>>>>>> 64d8d2c5
        assessment_scores = []
        career_recommendations = []

        for category, score in normalized_feature_scores.iloc[0].items():
            category_name = category.replace(" Score", "").strip()
            chart_data.append(
                ChartData(
                    label=category_name,
                    score=round(score, 2),
                )
            )
            # Fetch key improvements for scores below 2
            if score < 2:
                category_name = category.replace(" Score", "").strip()
                improvement_query = select(ValueCategoryKeyImprovement.improvement_text).join(ValueCategory).where(
                    ValueCategory.name == category_name,
                    ValueCategoryKeyImprovement.is_deleted == False,
                )
                improvements_result = await db.execute(improvement_query)
                improvements = improvements_result.scalars().all()
                if improvements:
                    key_improvements.append({
                        "category": category_name,
                        "improvements": improvements
                    })

            category_query = select(ValueCategory).where(ValueCategory.name == category_name, ValueCategory.is_deleted == False)
            result = await db.execute(category_query)
            value_category = result.scalars().first()

            if not value_category:
                continue

            percentage = (score / total_score) * 100

            value_details.append(
                ValueCategoryDetails(
                    name=value_category.name,
                    definition=value_category.definition,
                    characteristics=value_category.characteristics,
                    percentage=f"{round(percentage, 2)}%"
                )
            )

            if score < 2:
                improvements_query = select(ValueCategoryKeyImprovement).where(
                    ValueCategoryKeyImprovement.value_category_id == value_category.id,
                    ValueCategoryKeyImprovement.is_deleted == False
                )
                improvements_result = await db.execute(improvements_query)
                improvements = improvements_result.scalars().all()

                key_improvements.append({
                    "category": value_category.name,
                    "improvements": [improvement.improvement_text for improvement in improvements]
                })

            # Fetch careers associated with the value category
            careers_query = (
                select(Career)
                .join(CareerValueCategory, CareerValueCategory.career_id == Career.id)
                .where(CareerValueCategory.value_category_id == value_category.id)
            )
            careers_result = await db.execute(careers_query)
            careers = careers_result.scalars().all()

            for career in careers:
                career_majors_stmt = (
                    select(Major)
                    .join(CareerMajor, CareerMajor.major_id == Major.id)
                    .where(CareerMajor.career_id == career.id, CareerMajor.is_deleted == False)
                )
                result = await db.execute(career_majors_stmt)
                majors = result.scalars().all()

                majors_with_schools = []
                for major in majors:
                    schools_stmt = (
                        select(School)
                        .join(SchoolMajor, SchoolMajor.school_id == School.id)
                        .where(SchoolMajor.major_id == major.id, SchoolMajor.is_deleted == False)
                    )
                    result = await db.execute(schools_stmt)
                    schools = result.scalars().all()
                    majors_with_schools.append(MajorData(
                        major_name=major.name,
                        schools=[school.en_name for school in schools]
                    ))

                career_recommendations.append(CareerData(
                    career_name=career.name,
                    description=career.description,
                    majors=majors_with_schools
                ))

            dimension_query = select(Dimension.id).where(Dimension.name == category)
            dimension_result = await db.execute(dimension_query)
            dimension_id = dimension_result.scalars().first()

            if not dimension_id:
                continue

            assessment_scores.append(
                UserAssessmentScore(
                    uuid=str(uuid.uuid4()),
                    user_id=current_user.id,
                    user_test_id=user_test.id,
                    assessment_type_id=assessment_type_id,
                    dimension_id=dimension_id,
                    score={"score": round(score, 2), "percentage": round(percentage, 2)},
                    created_at=datetime.utcnow(),
                )
            )

        db.add_all(assessment_scores)

        response = ValueAssessmentResponse(
            user_uuid=current_user.uuid,
            test_uuid=str(user_test.uuid),
            test_name=user_test.name,
            chart_data=chart_data,
            value_details=value_details,
            key_improvements=key_improvements,
            career_recommendations=career_recommendations,
            key_improvements=key_improvements,
        )

        user_response = UserResponse(
            uuid=str(uuid.uuid4()),
            user_id=current_user.id,
            user_test_id=user_test.id,
            assessment_type_id=assessment_type_id,
            response_data=json.dumps(response.dict()),
            is_completed=True,
            created_at=datetime.utcnow(),
        )
        db.add(user_response)

        await db.commit()

        return response

    except Exception as e:
        logger.exception("Error processing value assessment.")
        await db.rollback()
        raise HTTPException(status_code=500, detail=str(e))<|MERGE_RESOLUTION|>--- conflicted
+++ resolved
@@ -18,7 +18,7 @@
 from app.schemas.value_assessment import (
     ValueAssessmentResponse,
     ChartData,
-    ValueCategoryDetails, MajorData, CareerData,
+    ValueCategoryDetails,
 )
 from app.services.test import create_user_test
 from ml_models.model_loader import load_feature_score_models, load_target_value_model
@@ -78,34 +78,38 @@
 
             if not user_test:
                 raise HTTPException(status_code=404, detail="Test not found.")
+            logger.info(f"Updating existing test with UUID: {test_uuid}")
         else:
             user_test = await create_user_test(db, current_user.id, assessment_type_id)
 
         input_data = pd.DataFrame([responses])
-        feature_scores = {
-            feature: model.predict(input_data)[0]
-            for feature, model in feature_score_models.items()
-        }
-
+        logger.debug(f"User responses converted to DataFrame: {input_data}")
+
+        feature_scores = {}
+        for feature, model in feature_score_models.items():
+            feature_scores[feature] = model.predict(input_data)[0]
         feature_scores_df = pd.DataFrame([feature_scores])
+        logger.debug(f"Predicted feature scores: {feature_scores_df}")
+
         normalized_feature_scores = normalize_scores(feature_scores_df)
+        logger.debug(f"Normalized feature scores: {normalized_feature_scores}")
+
         total_score = normalized_feature_scores.iloc[0].sum()
+        logger.debug(f"Total normalized score: {total_score}")
+
+        top_3_features = normalized_feature_scores.iloc[0].nlargest(3).index.tolist()
+        logger.debug(f"Top 3 features extracted: {top_3_features}")
 
         chart_data = []
         value_details = []
-        key_improvements = []
-<<<<<<< HEAD
         career_recommendations = []
-=======
->>>>>>> 64d8d2c5
+        key_improvements = []  # Initialize key_improvements here
         assessment_scores = []
-        career_recommendations = []
 
         for category, score in normalized_feature_scores.iloc[0].items():
-            category_name = category.replace(" Score", "").strip()
             chart_data.append(
                 ChartData(
-                    label=category_name,
+                    label=category.replace(" Score", ""),
                     score=round(score, 2),
                 )
             )
@@ -124,14 +128,29 @@
                         "improvements": improvements
                     })
 
-            category_query = select(ValueCategory).where(ValueCategory.name == category_name, ValueCategory.is_deleted == False)
+        for feature in top_3_features:
+            feature_name = feature.replace(" Score", "").strip()
+
+            logger.debug(f"Processing feature: {feature_name}")
+
+            category_query = select(ValueCategory).where(ValueCategory.name == feature_name, ValueCategory.is_deleted == False)
             result = await db.execute(category_query)
             value_category = result.scalars().first()
 
             if not value_category:
+                logger.warning(f"No ValueCategory found for feature: {feature_name}")
                 continue
 
-            percentage = (score / total_score) * 100
+            dimension_query = select(Dimension.id).where(Dimension.name == f"{feature_name} Score")
+            dimension_result = await db.execute(dimension_query)
+            dimension_id = dimension_result.scalars().first()
+
+            if not dimension_id:
+                logger.error(f"Dimension not found for feature: {feature_name} Score. Skipping.")
+                continue
+
+            score_value = normalized_feature_scores.iloc[0][feature]
+            percentage = (score_value / total_score) * 100
 
             value_details.append(
                 ValueCategoryDetails(
@@ -142,24 +161,26 @@
                 )
             )
 
-            if score < 2:
-                improvements_query = select(ValueCategoryKeyImprovement).where(
-                    ValueCategoryKeyImprovement.value_category_id == value_category.id,
-                    ValueCategoryKeyImprovement.is_deleted == False
-                )
-                improvements_result = await db.execute(improvements_query)
-                improvements = improvements_result.scalars().all()
-
-                key_improvements.append({
-                    "category": value_category.name,
-                    "improvements": [improvement.improvement_text for improvement in improvements]
-                })
-
-            # Fetch careers associated with the value category
+            assessment_scores.append(
+                UserAssessmentScore(
+                    uuid=str(uuid.uuid4()),
+                    user_id=current_user.id,
+                    user_test_id=user_test.id,
+                    assessment_type_id=assessment_type_id,
+                    dimension_id=dimension_id,
+                    score={
+                        "score": round(score_value, 2),
+                        "percentage": round(percentage, 2),
+                    },
+                    created_at=datetime.utcnow(),
+                )
+            )
+
             careers_query = (
                 select(Career)
                 .join(CareerValueCategory, CareerValueCategory.career_id == Career.id)
                 .where(CareerValueCategory.value_category_id == value_category.id)
+                .distinct()
             )
             careers_result = await db.execute(careers_query)
             careers = careers_result.scalars().all()
@@ -182,35 +203,18 @@
                     )
                     result = await db.execute(schools_stmt)
                     schools = result.scalars().all()
-                    majors_with_schools.append(MajorData(
-                        major_name=major.name,
-                        schools=[school.en_name for school in schools]
-                    ))
-
-                career_recommendations.append(CareerData(
-                    career_name=career.name,
-                    description=career.description,
-                    majors=majors_with_schools
-                ))
-
-            dimension_query = select(Dimension.id).where(Dimension.name == category)
-            dimension_result = await db.execute(dimension_query)
-            dimension_id = dimension_result.scalars().first()
-
-            if not dimension_id:
-                continue
-
-            assessment_scores.append(
-                UserAssessmentScore(
-                    uuid=str(uuid.uuid4()),
-                    user_id=current_user.id,
-                    user_test_id=user_test.id,
-                    assessment_type_id=assessment_type_id,
-                    dimension_id=dimension_id,
-                    score={"score": round(score, 2), "percentage": round(percentage, 2)},
-                    created_at=datetime.utcnow(),
-                )
-            )
+                    majors_with_schools.append({
+                        "major_name": major.name,
+                        "schools": [school.en_name for school in schools]
+                    })
+
+                career_recommendations.append({
+                    "career_name": career.name,
+                    "description": career.description,
+                    "majors": majors_with_schools
+                })
+
+        career_recommendations = list({career["career_name"]: career for career in career_recommendations}.values())
 
         db.add_all(assessment_scores)
 
@@ -220,9 +224,8 @@
             test_name=user_test.name,
             chart_data=chart_data,
             value_details=value_details,
-            key_improvements=key_improvements,
+            key_improvements=key_improvements,  # Add key_improvements to response
             career_recommendations=career_recommendations,
-            key_improvements=key_improvements,
         )
 
         user_response = UserResponse(
